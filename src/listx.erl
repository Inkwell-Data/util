--- conflicted
+++ resolved
@@ -26,11 +26,7 @@
 %%%-----------------------------------------------------------------------------
 -module(listx).
 
-<<<<<<< HEAD
--export([group/2, copy_tuple_except/5, zip_record/2]).
-=======
--export([group/2, copy_tuple_except/5, sum/1, sum/2]).
->>>>>>> a0bac564
+-export([group/2, copy_tuple_except/5, sum/1, sum/2, zip_record/2]).
 
 -ifdef(TEST).
 -include_lib("eunit/include/eunit.hrl").
@@ -74,14 +70,6 @@
 copy_tuple_except(Ignore, I, N, TS, TT) -> % Ignore < I
     copy_tuple_except(Ignore, I+1, N, TS, setelement(I-1, TT, element(I, TS))).
 
-<<<<<<< HEAD
-%% @doc Convert a record/tuple to a list of `{Name,Value}' pairs, where `Name'
-%%      is a field name taken from the `Fields' list. 
--spec zip_record(list(), tuple()) -> list().
-zip_record(Fields, State) when is_list(Fields), tuple_size(State) =:= length(Fields)+1 ->
-  Vals = tl(tuple_to_list(State)),
-  lists:zip(Fields, Vals).
-=======
 suml([H|T], Acc) when tuple_size(H) =:= tuple_size(Acc) ->
     suml(T, sum(1,tuple_size(Acc)+1,H,Acc));
 suml([], Acc) ->
@@ -89,7 +77,13 @@
 
 sum(N,N,_,Acc) -> Acc;
 sum(I,N,H,Acc) -> sum(I+1,N,H,setelement(I, Acc, element(I, H) + element(I, Acc))).
->>>>>>> a0bac564
+
+%% @doc Convert a record/tuple to a list of `{Name,Value}' pairs, where `Name'
+%%      is a field name taken from the `Fields' list. 
+-spec zip_record(list(), tuple()) -> list().
+zip_record(Fields, State) when is_list(Fields), tuple_size(State) =:= length(Fields)+1 ->
+    Vals = tl(tuple_to_list(State)),
+    lists:zip(Fields, Vals).
 
 %%%-----------------------------------------------------------------------------
 %%% Unit Tests
